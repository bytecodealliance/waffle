//! Frontend: convert Wasm to IR.

#![allow(dead_code)]

use crate::entity::EntityRef;
use crate::errors::FrontendError;
use crate::ir::*;
use crate::op_traits::{op_inputs, op_outputs};
use crate::ops::Operator;
use anyhow::{bail, Result};
use fxhash::{FxHashMap, FxHashSet};
use log::trace;
use std::convert::TryFrom;
use wasmparser::{BlockType, DataKind, ExternalKind, Parser, Payload, TypeRef};

pub fn wasm_to_ir(bytes: &[u8]) -> Result<Module<'_>> {
    let mut module = Module::with_orig_bytes(bytes);
    let parser = Parser::new(0);
    let mut next_func = 0;
    for payload in parser.parse_all(bytes) {
        let payload = payload?;
        handle_payload(&mut module, payload, &mut next_func)?;
    }

    Ok(module)
}

fn parse_init_expr<'a>(init_expr: &wasmparser::ConstExpr<'a>) -> Result<Option<u64>> {
    let operators = init_expr
        .get_operators_reader()
        .into_iter()
        .collect::<Result<Vec<wasmparser::Operator>, _>>()?;
    if operators.len() == 1 && matches!(&operators[0], &wasmparser::Operator::End) {
        return Ok(None);
    }
    if operators.len() != 2 || !matches!(&operators[1], &wasmparser::Operator::End) {
        bail!(FrontendError::UnsupportedFeature(format!(
            "Unsupported operator seq in base-address expr: {:?}",
            operators
        )));
    }
    Ok(match &operators[0] {
        &wasmparser::Operator::I32Const { value } => Some(value as u64),
        &wasmparser::Operator::I64Const { value } => Some(value as u64),
        &wasmparser::Operator::F32Const { value } => Some(value.bits() as u64),
        &wasmparser::Operator::F64Const { value } => Some(value.bits()),
        op => anyhow::bail!(FrontendError::UnsupportedFeature(format!(
            "Unsupported data segment base-address operator: {:?}",
            op
        ))),
    })
}

fn handle_payload<'a>(
    module: &mut Module<'a>,
    payload: Payload<'a>,
    next_func: &mut usize,
) -> Result<()> {
    trace!("Wasm parser item: {:?}", payload);
    match payload {
        Payload::TypeSection(reader) => {
            for ty in reader {
                let ty = ty?;
                let wasmparser::Type::Func(fty) = ty;
                module.signatures.push(fty.into());
            }
        }
        Payload::ImportSection(reader) => {
            for import in reader {
                let import = import?;
                let module_name = import.module.to_owned();
                let name = import.name.to_owned();
                let kind = match import.ty {
                    TypeRef::Func(sig_idx) => {
                        let func = module
                            .funcs
                            .push(FuncDecl::Import(Signature::from(sig_idx)));
                        *next_func += 1;
                        ImportKind::Func(func)
                    }
                    TypeRef::Global(ty) => {
                        let mutable = ty.mutable;
                        let ty = ty.content_type.into();
                        let global = module.globals.push(GlobalData {
                            ty,
                            value: None,
                            mutable,
                        });
                        ImportKind::Global(global)
                    }
                    TypeRef::Table(ty) => {
                        let table = module.frontend_add_table(ty.element_type.into(), None);
                        ImportKind::Table(table)
                    }
                    TypeRef::Memory(mem) => {
                        let mem = module.memories.push(MemoryData {
                            initial_pages: mem.initial as usize,
                            maximum_pages: mem.maximum.map(|max| max as usize),
                            segments: vec![],
                        });
                        ImportKind::Memory(mem)
                    }
                    t => {
                        bail!(FrontendError::UnsupportedFeature(format!(
                            "Unknown import type: {:?}",
                            t
                        )));
                    }
                };
                module.imports.push(Import {
                    module: module_name,
                    name,
                    kind,
                });
            }
        }
        Payload::GlobalSection(reader) => {
            for global in reader {
                let global = global?;
                let mutable = global.ty.mutable;
                let ty = global.ty.content_type.into();
                let init_expr = parse_init_expr(&global.init_expr)?;
                module.globals.push(GlobalData {
                    ty,
                    value: init_expr,
                    mutable,
                });
            }
        }
        Payload::TableSection(reader) => {
            for table in reader {
                let table = table?;
                module.frontend_add_table(table.element_type.into(), table.maximum);
            }
        }
        Payload::FunctionSection(reader) => {
            for sig_idx in reader {
                let sig_idx = Signature::from(sig_idx?);
                module
                    .funcs
                    .push(FuncDecl::Body(sig_idx, FunctionBody::default()));
            }
        }
        Payload::CodeSectionEntry(body) => {
            let func_idx = Func::new(*next_func);
            *next_func += 1;

<<<<<<< HEAD
            let my_sig = module.funcs[func_idx].sig();
            let body = parse_body(module, my_sig, body)?;

            let existing_body = module.funcs[func_idx].body_mut().unwrap();
            *existing_body = body;
=======
            let my_sig = module.func(func_idx).sig();
            *module.func_mut(func_idx) = FuncDecl::Lazy(my_sig, body);
>>>>>>> 8f75137f
        }
        Payload::ExportSection(reader) => {
            for export in reader {
                let export = export?;
                let name = export.name.to_owned();
                let kind = match export.kind {
                    ExternalKind::Func => Some(ExportKind::Func(Func::from(export.index))),
                    ExternalKind::Table => Some(ExportKind::Table(Table::from(export.index))),
                    ExternalKind::Global => Some(ExportKind::Global(Global::from(export.index))),
                    ExternalKind::Memory => Some(ExportKind::Memory(Memory::from(export.index))),
                    _ => None,
                };
                if let Some(kind) = kind {
                    module.exports.push(Export { name, kind });
                }
            }
        }
        Payload::MemorySection(reader) => {
            for memory in reader {
                let memory = memory?;
                module.memories.push(MemoryData {
                    initial_pages: memory.initial as usize,
                    maximum_pages: memory.maximum.map(|max| max as usize),
                    segments: vec![],
                });
            }
        }
        Payload::DataSection(reader) => {
            for segment in reader {
                let segment = segment?;
                match &segment.kind {
                    DataKind::Passive => {}
                    DataKind::Active {
                        memory_index,
                        offset_expr,
                    } => {
                        let data = segment.data.to_vec();
                        let memory = Memory::from(*memory_index);
                        let offset = parse_init_expr(offset_expr)?.unwrap_or(0) as usize;
                        module.memories[memory]
                            .segments
                            .push(MemorySegment { offset, data });
                    }
                }
            }
        }
        Payload::CustomSection { .. } => {}
        Payload::CodeSectionStart { .. } => {}
        Payload::Version { .. } => {}
        Payload::ElementSection(reader) => {
            for element in reader {
                let element = element?;
                if element.ty != wasmparser::ValType::FuncRef {
                    bail!(FrontendError::UnsupportedFeature(format!(
                        "Unsupported table type: {:?}",
                        element.ty
                    )));
                }
                match &element.kind {
                    wasmparser::ElementKind::Passive => {}
                    wasmparser::ElementKind::Declared => {}
                    wasmparser::ElementKind::Active {
                        table_index,
                        offset_expr,
                    } => {
                        let table = Table::from(*table_index);
                        let offset = parse_init_expr(&offset_expr)?.unwrap_or(0) as usize;
                        let items = element
                            .items
                            .get_items_reader()?
                            .into_iter()
                            .collect::<Result<Vec<_>, _>>()?;
                        let mut funcs = vec![];
                        for item in items {
                            let func = match item {
                                wasmparser::ElementItem::Func(func_idx) => Func::from(func_idx),
                                _ => bail!(FrontendError::UnsupportedFeature(format!(
                                    "Unsupported element item: {:?}",
                                    item
                                ))),
                            };
                            funcs.push(func);
                        }

                        let table_items = module.tables[table].func_elements.as_mut().unwrap();
                        let new_size = offset.checked_add(funcs.len()).ok_or_else(|| {
                            FrontendError::TooLarge(format!(
                                "Overflowing element offset + length: {} + {}",
                                offset,
                                funcs.len()
                            ))
                        })?;
                        if new_size > table_items.len() {
                            static MAX_TABLE: usize = 100_000;
                            if new_size > MAX_TABLE {
                                bail!(FrontendError::TooLarge(format!(
                                    "Too many table elements: {:?}",
                                    new_size
                                )));
                            }
                            table_items.resize(new_size, Func::invalid());
                        }
                        table_items[offset..new_size].copy_from_slice(&funcs[..]);
                    }
                }
            }
        }
        Payload::End(_) => {}
        Payload::StartSection { func, .. } => {
            module.start_func = Some(Func::from(func));
        }
        payload => {
            log::warn!("Skipping section: {:?}", payload);
        }
    }

    Ok(())
}

pub(crate) fn parse_body<'a>(
    module: &'a Module,
    my_sig: Signature,
    body: &mut wasmparser::FunctionBody,
) -> Result<FunctionBody> {
    let mut ret: FunctionBody = FunctionBody::default();

    for &param in &module.signatures[my_sig].params[..] {
        ret.locals.push(param.into());
    }
    ret.n_params = module.signatures[my_sig].params.len();
    for &r in &module.signatures[my_sig].returns[..] {
        ret.rets.push(r.into());
    }

    let mut locals = body.get_locals_reader()?;
    for _ in 0..locals.get_count() {
        let (count, ty) = locals.read()?;
        for _ in 0..count {
            ret.locals.push(ty.into());
        }
    }
    let locals = ret.locals.clone();

    trace!(
        "Parsing function body: locals = {:?} sig = {:?}",
        ret.locals,
        module.signatures[my_sig]
    );

    let mut builder = FunctionBodyBuilder::new(module, my_sig, &mut ret);
    let entry = Block::new(0);
    builder.body.entry = entry;
    builder.locals.seal_block_preds(entry, &mut builder.body);
    builder.locals.start_block(entry);

    for (arg_idx, &arg_ty) in module.signatures[my_sig].params.iter().enumerate() {
        let local_idx = Local::new(arg_idx);
        builder.body.add_blockparam(entry, arg_ty);
        let value = builder.body.blocks[entry].params.last().unwrap().1;
        trace!("defining local {} to value {}", local_idx, value);
        builder.locals.declare(local_idx, arg_ty);
        builder.locals.set(local_idx, value);
    }

    let n_args = module.signatures[my_sig].params.len();
    for (offset, local_ty) in locals.values().enumerate() {
        let local_idx = Local::new(n_args + offset);
        builder.locals.declare(local_idx, *local_ty);
    }

    let ops = body.get_operators_reader()?;
    for op in ops.into_iter() {
        let op = op?;
        if builder.reachable {
            builder.handle_op(op)?;
        } else {
            builder.handle_op_unreachable(op)?;
        }
    }

    if builder.reachable {
        builder.handle_op(wasmparser::Operator::Return)?;
    }

    for block in builder.body.blocks.iter() {
        log::trace!("checking if block is sealed: {}", block);
        debug_assert!(builder.locals.is_sealed(block));
    }
    for value in builder.body.values.values() {
        debug_assert!(!matches!(value, &ValueDef::Placeholder(_)));
    }

    trace!("Final function body:{:?}", ret);

    Ok(ret)
}

#[derive(Debug, Clone, Default)]
struct LocalTracker {
    /// Types of locals, as declared.
    types: FxHashMap<Local, Type>,
    /// The current block.
    cur_block: Block,
    /// In some block?
    in_block: bool,
    /// Is the given block sealed?
    block_sealed: FxHashSet<Block>,
    /// The local-to-value mapping at the start of a block.
    block_start: FxHashMap<Block, FxHashMap<Local, Value>>,
    /// The local-to-value mapping at the end of a block.
    block_end: FxHashMap<Block, FxHashMap<Local, Value>>,
    in_cur_block: FxHashMap<Local, Value>,
    incomplete_phis: FxHashMap<Block, Vec<(Local, Value)>>,
}

impl LocalTracker {
    pub fn declare(&mut self, local: Local, ty: Type) {
        let was_present = self.types.insert(local, ty).is_some();
        assert!(!was_present);
    }

    pub fn start_block(&mut self, block: Block) {
        log::trace!("start_block: block {}", block);
        assert!(!self.in_block);
        self.in_block = true;
        self.cur_block = block;
    }

    pub fn finish_block(&mut self, reachable: bool) {
        if !self.in_block {
            assert!(!reachable);
            return;
        }
        log::trace!("finish_block: block {}", self.cur_block);
        if reachable {
            let mapping = std::mem::take(&mut self.in_cur_block);
            log::trace!(" -> mapping: {:?}", mapping);
            let old_mapping = self.block_end.insert(self.cur_block, mapping);
            assert!(
                old_mapping.is_none(),
                "Mapping already present for {}: {:?}",
                self.cur_block,
                old_mapping
            );
        } else {
            self.in_cur_block.clear();
            self.block_end.insert(self.cur_block, FxHashMap::default());
        }
        self.in_block = false;
    }

    pub fn seal_block_preds(&mut self, block: Block, body: &mut FunctionBody) {
        log::trace!("seal_block_preds: block {}", block);
        let not_sealed = self.block_sealed.insert(block);
        assert!(not_sealed);
        for (local, phi_value) in self
            .incomplete_phis
            .remove(&block)
            .unwrap_or_else(|| vec![])
        {
            self.compute_blockparam(body, block, local, phi_value);
        }
    }

    fn is_sealed(&self, block: Block) -> bool {
        self.block_sealed.contains(&block)
    }

    pub fn set(&mut self, local: Local, value: Value) {
        log::trace!("set: local {} value {:?}", local, value);
        self.in_cur_block.insert(local, value);
    }

    fn get_in_block(&mut self, body: &mut FunctionBody, at_block: Block, local: Local) -> Value {
        log::trace!(
            "get_in_block: at_block {} local {} cur_block {}",
            at_block,
            local,
            self.cur_block
        );
        let ty = body.locals[local];

        if self.cur_block == at_block {
            if let Some(&value) = self.in_cur_block.get(&local) {
                log::trace!(" -> {:?}", value);
                return value;
            }
        }

        if self.is_sealed(at_block) {
            if let Some(end_mapping) = self.block_end.get(&at_block) {
                if let Some(&value) = end_mapping.get(&local) {
                    log::trace!(" -> from end_mapping: {:?}", value);
                    return value;
                }
            }

            if body.blocks[at_block].preds.is_empty() {
                let value = self.create_default_value(body, ty, at_block);
                log::trace!(" -> created default: {:?}", value);
                return value;
            }

            let placeholder = body.add_placeholder(ty);
            body.mark_value_as_local(placeholder, local);
            if at_block == self.cur_block {
                self.in_cur_block.insert(local, placeholder);
            } else {
                self.block_end
                    .get_mut(&at_block)
                    .unwrap()
                    .insert(local, placeholder);
            }
            log::trace!(" -> created placeholder: {:?}", placeholder);
            self.compute_blockparam(body, at_block, local, placeholder);
            placeholder
        } else {
            if let Some(end_mapping) = self.block_end.get(&at_block) {
                if let Some(&value) = end_mapping.get(&local) {
                    log::trace!(" -> from end_mapping: {:?}", value);
                    return value;
                }
            }

            let placeholder = body.add_placeholder(ty);
            body.mark_value_as_local(placeholder, local);
            if at_block == self.cur_block {
                self.in_cur_block.insert(local, placeholder);
            } else {
                self.block_end
                    .get_mut(&at_block)
                    .unwrap()
                    .insert(local, placeholder);
            }
            log::trace!(
                " -> created placeholder and added as incomplete phi: {:?}",
                placeholder
            );
            self.incomplete_phis
                .entry(at_block)
                .or_insert_with(|| vec![])
                .push((local, placeholder));

            placeholder
        }
    }

    pub fn get(&mut self, body: &mut FunctionBody, local: Local) -> Value {
        self.get_in_block(body, self.cur_block, local)
    }

    fn create_default_value(
        &mut self,
        body: &mut FunctionBody,
        ty: Type,
        at_block: Block,
    ) -> Value {
        let val = match ty {
            Type::I32 => body.add_value(ValueDef::Operator(
                Operator::I32Const { value: 0 },
                vec![],
                vec![ty],
            )),
            Type::I64 => body.add_value(ValueDef::Operator(
                Operator::I64Const { value: 0 },
                vec![],
                vec![ty],
            )),
            Type::F32 => body.add_value(ValueDef::Operator(
                Operator::F32Const { value: 0 },
                vec![],
                vec![ty],
            )),
            Type::F64 => body.add_value(ValueDef::Operator(
                Operator::F64Const { value: 0 },
                vec![],
                vec![ty],
            )),
            _ => todo!("unsupported type: {:?}", ty),
        };
        body.append_to_block(at_block, val);
        log::trace!(
            "created default value {} of type {} at block {}",
            val,
            ty,
            at_block
        );
        val
    }

    fn compute_blockparam(
        &mut self,
        body: &mut FunctionBody,
        block: Block,
        local: Local,
        value: Value,
    ) {
        log::trace!(
            "compute_blockparam: block {} local {} value {:?}",
            block,
            local,
            value
        );
        let mut results: Vec<Value> = vec![];
        let preds = body.blocks[block].preds.clone();
        for pred in preds {
            let pred_value = self.get_in_block(body, pred, local);
            log::trace!(
                "compute_blockparam: block {} local {} value {:?}: pred {} -> {:?}",
                block,
                local,
                value,
                pred,
                pred_value
            );
            results.push(pred_value);
        }

        let mut non_self = results.iter().filter(|&&v| v != value);
        let trivial_alias = match non_self.next() {
            None => None,
            Some(&first) if non_self.all(|&v| v == first) && body.resolve_alias(first) != value => {
                Some(first)
            }
            Some(_) => None,
        };

        if let Some(v) = trivial_alias {
            log::trace!(
                "compute_blockparam: block {} local {} value {:?}: alias to {:?}",
                block,
                local,
                value,
                v
            );
            body.set_alias(value, v);
        } else {
            log::trace!(
                "compute_blockparam: block {} local {} value {:?}: making blockparam",
                block,
                local,
                value,
            );
            body.replace_placeholder_with_blockparam(block, value);
            for (i, (&pred, result)) in body.blocks[block]
                .preds
                .clone()
                .iter()
                .zip(results.into_iter())
                .enumerate()
            {
                let index = body.blocks[block].pos_in_pred_succ[i];
                body.blocks[pred].terminator.update_target(index, |target| {
                    log::trace!(
                        "compute_blockparam: block {} local {} value {:?}: in pred {}, adding branch arg {:?}",
                        block,
                        local,
                        value,
                        pred,
                        result,
                    );
                    target.args.push(result);
                });
            }
        }
    }
}

#[derive(Debug)]
struct FunctionBodyBuilder<'a, 'b> {
    module: &'b Module<'a>,
    my_sig: Signature,
    body: &'b mut FunctionBody,
    locals: LocalTracker,
    cur_block: Block,
    reachable: bool,
    ctrl_stack: Vec<Frame>,
    op_stack: Vec<(Type, Value)>,
}

#[derive(Clone, Debug)]
enum Frame {
    Block {
        start_depth: usize,
        out: Block,
        params: Vec<Type>,
        results: Vec<Type>,
        out_reachable: bool,
    },
    Loop {
        start_depth: usize,
        header: Block,
        out: Block,
        params: Vec<Type>,
        results: Vec<Type>,
    },
    If {
        start_depth: usize,
        out: Block,
        el: Block,
        param_values: Vec<(Type, Value)>,
        params: Vec<Type>,
        results: Vec<Type>,
        head_reachable: bool,
        merge_reachable: bool,
    },
    Else {
        start_depth: usize,
        out: Block,
        params: Vec<Type>,
        results: Vec<Type>,
        merge_reachable: bool,
    },
}

impl Frame {
    fn start_depth(&self) -> usize {
        match self {
            Frame::Block { start_depth, .. }
            | Frame::Loop { start_depth, .. }
            | Frame::If { start_depth, .. }
            | Frame::Else { start_depth, .. } => *start_depth,
        }
    }

    fn br_args(&self) -> &[Type] {
        match self {
            Frame::Block { results, .. }
            | Frame::If { results, .. }
            | Frame::Else { results, .. } => &results[..],
            Frame::Loop { params, .. } => &params[..],
        }
    }

    fn br_target(&self) -> Block {
        match self {
            Frame::Block { out, .. } => *out,
            Frame::Loop { header, .. } => *header,
            Frame::If { out, .. } | Frame::Else { out, .. } => *out,
        }
    }

    fn out(&self) -> Block {
        match self {
            Frame::Block { out, .. }
            | Frame::Loop { out, .. }
            | Frame::If { out, .. }
            | Frame::Else { out, .. } => *out,
        }
    }

    fn params(&self) -> &[Type] {
        match self {
            Frame::Block { params, .. }
            | Frame::Loop { params, .. }
            | Frame::If { params, .. }
            | Frame::Else { params, .. } => &params[..],
        }
    }

    fn results(&self) -> &[Type] {
        match self {
            Frame::Block { results, .. }
            | Frame::Loop { results, .. }
            | Frame::If { results, .. }
            | Frame::Else { results, .. } => &results[..],
        }
    }

    fn set_reachable(&mut self) {
        match self {
            Frame::Block { out_reachable, .. } => *out_reachable = true,
            Frame::If {
                merge_reachable, ..
            }
            | Frame::Else {
                merge_reachable, ..
            } => *merge_reachable = true,
            _ => {}
        }
    }
}

impl<'a, 'b> FunctionBodyBuilder<'a, 'b> {
    fn new(module: &'b Module<'a>, my_sig: Signature, body: &'b mut FunctionBody) -> Self {
        body.blocks.push(BlockDef::default());
        let mut ret = Self {
            module,
            my_sig,
            body,
            ctrl_stack: vec![],
            op_stack: vec![],
            cur_block: Block::new(0),
            reachable: true,
            locals: LocalTracker::default(),
        };

        // Push initial implicit Block.
        let results = module.signatures[my_sig].returns.to_vec();
        let out = ret.body.add_block();
        ret.add_block_params(out, &results[..]);
        ret.ctrl_stack.push(Frame::Block {
            start_depth: 0,
            out,
            params: vec![],
            results,
            out_reachable: false,
        });
        ret
    }

    fn pop_n(&mut self, n: usize) -> Vec<Value> {
        assert!(self.reachable);
        let new_top = self.op_stack.len() - n;
        let ret = self.op_stack[new_top..]
            .iter()
            .map(|(_ty, value)| *value)
            .collect::<Vec<_>>();
        self.op_stack.truncate(new_top);
        ret
    }

    fn pop_1(&mut self) -> Value {
        assert!(self.reachable);
        self.op_stack.pop().unwrap().1
    }

    fn block_results(&mut self, tys: &[Type], start_depth: usize, at_block: Block) -> Vec<Value> {
        if self.op_stack.len() < start_depth + tys.len() {
            tys.iter()
                .map(|&ty| {
                    self.locals
                        .create_default_value(&mut self.body, ty, at_block)
                })
                .collect()
        } else {
            self.pop_n(tys.len())
        }
    }

    fn handle_op(&mut self, op: wasmparser::Operator<'a>) -> Result<()> {
        trace!("handle_op: {:?}", op);
        trace!("op_stack = {:?}", self.op_stack);
        trace!("ctrl_stack = {:?}", self.ctrl_stack);
        trace!("locals = {:?}", self.locals);

        debug_assert!(self.reachable);

        if self.handle_ctrl_op(op.clone())? {
            return Ok(());
        }

        match &op {
            wasmparser::Operator::Unreachable => {
                self.emit_unreachable();
            }

            wasmparser::Operator::LocalGet { local_index } => {
                let local_index = Local::from(*local_index);
                let ty = self.body.locals[local_index];
                let value = self.locals.get(&mut self.body, local_index);
                self.op_stack.push((ty, value));
            }

            wasmparser::Operator::LocalSet { local_index } => {
                let local_index = Local::from(*local_index);
                let (_, value) = self.op_stack.pop().unwrap();
                self.locals.set(local_index, value);
            }

            wasmparser::Operator::LocalTee { local_index } => {
                let local_index = Local::from(*local_index);
                let (_ty, value) = *self.op_stack.last().unwrap();
                self.locals.set(local_index, value);
            }

            wasmparser::Operator::Call { .. }
            | wasmparser::Operator::CallIndirect { .. }
            | wasmparser::Operator::Select
            | wasmparser::Operator::TypedSelect { .. }
            | wasmparser::Operator::GlobalGet { .. }
            | wasmparser::Operator::GlobalSet { .. }
            | wasmparser::Operator::I32Load { .. }
            | wasmparser::Operator::I64Load { .. }
            | wasmparser::Operator::F32Load { .. }
            | wasmparser::Operator::F64Load { .. }
            | wasmparser::Operator::I32Load8S { .. }
            | wasmparser::Operator::I32Load8U { .. }
            | wasmparser::Operator::I32Load16S { .. }
            | wasmparser::Operator::I32Load16U { .. }
            | wasmparser::Operator::I64Load8S { .. }
            | wasmparser::Operator::I64Load8U { .. }
            | wasmparser::Operator::I64Load16S { .. }
            | wasmparser::Operator::I64Load16U { .. }
            | wasmparser::Operator::I64Load32S { .. }
            | wasmparser::Operator::I64Load32U { .. }
            | wasmparser::Operator::I32Store { .. }
            | wasmparser::Operator::I64Store { .. }
            | wasmparser::Operator::F32Store { .. }
            | wasmparser::Operator::F64Store { .. }
            | wasmparser::Operator::I32Store8 { .. }
            | wasmparser::Operator::I32Store16 { .. }
            | wasmparser::Operator::I64Store8 { .. }
            | wasmparser::Operator::I64Store16 { .. }
            | wasmparser::Operator::I64Store32 { .. }
            | wasmparser::Operator::MemorySize { .. }
            | wasmparser::Operator::MemoryGrow { .. }
            | wasmparser::Operator::I32Const { .. }
            | wasmparser::Operator::I64Const { .. }
            | wasmparser::Operator::F32Const { .. }
            | wasmparser::Operator::F64Const { .. }
            | wasmparser::Operator::I32Eqz
            | wasmparser::Operator::I32Eq
            | wasmparser::Operator::I32Ne
            | wasmparser::Operator::I32LtS
            | wasmparser::Operator::I32LtU
            | wasmparser::Operator::I32GtS
            | wasmparser::Operator::I32GtU
            | wasmparser::Operator::I32LeS
            | wasmparser::Operator::I32LeU
            | wasmparser::Operator::I32GeS
            | wasmparser::Operator::I32GeU
            | wasmparser::Operator::I64Eqz
            | wasmparser::Operator::I64Eq
            | wasmparser::Operator::I64Ne
            | wasmparser::Operator::I64LtS
            | wasmparser::Operator::I64LtU
            | wasmparser::Operator::I64GtU
            | wasmparser::Operator::I64GtS
            | wasmparser::Operator::I64LeS
            | wasmparser::Operator::I64LeU
            | wasmparser::Operator::I64GeS
            | wasmparser::Operator::I64GeU
            | wasmparser::Operator::F32Eq
            | wasmparser::Operator::F32Ne
            | wasmparser::Operator::F32Lt
            | wasmparser::Operator::F32Gt
            | wasmparser::Operator::F32Le
            | wasmparser::Operator::F32Ge
            | wasmparser::Operator::F64Eq
            | wasmparser::Operator::F64Ne
            | wasmparser::Operator::F64Lt
            | wasmparser::Operator::F64Gt
            | wasmparser::Operator::F64Le
            | wasmparser::Operator::F64Ge
            | wasmparser::Operator::I32Clz
            | wasmparser::Operator::I32Ctz
            | wasmparser::Operator::I32Popcnt
            | wasmparser::Operator::I32Add
            | wasmparser::Operator::I32Sub
            | wasmparser::Operator::I32Mul
            | wasmparser::Operator::I32DivS
            | wasmparser::Operator::I32DivU
            | wasmparser::Operator::I32RemS
            | wasmparser::Operator::I32RemU
            | wasmparser::Operator::I32And
            | wasmparser::Operator::I32Or
            | wasmparser::Operator::I32Xor
            | wasmparser::Operator::I32Shl
            | wasmparser::Operator::I32ShrS
            | wasmparser::Operator::I32ShrU
            | wasmparser::Operator::I32Rotl
            | wasmparser::Operator::I32Rotr
            | wasmparser::Operator::I64Clz
            | wasmparser::Operator::I64Ctz
            | wasmparser::Operator::I64Popcnt
            | wasmparser::Operator::I64Add
            | wasmparser::Operator::I64Sub
            | wasmparser::Operator::I64Mul
            | wasmparser::Operator::I64DivS
            | wasmparser::Operator::I64DivU
            | wasmparser::Operator::I64RemS
            | wasmparser::Operator::I64RemU
            | wasmparser::Operator::I64And
            | wasmparser::Operator::I64Or
            | wasmparser::Operator::I64Xor
            | wasmparser::Operator::I64Shl
            | wasmparser::Operator::I64ShrS
            | wasmparser::Operator::I64ShrU
            | wasmparser::Operator::I64Rotl
            | wasmparser::Operator::I64Rotr
            | wasmparser::Operator::F32Abs
            | wasmparser::Operator::F32Neg
            | wasmparser::Operator::F32Ceil
            | wasmparser::Operator::F32Floor
            | wasmparser::Operator::F32Trunc
            | wasmparser::Operator::F32Nearest
            | wasmparser::Operator::F32Sqrt
            | wasmparser::Operator::F32Add
            | wasmparser::Operator::F32Sub
            | wasmparser::Operator::F32Mul
            | wasmparser::Operator::F32Div
            | wasmparser::Operator::F32Min
            | wasmparser::Operator::F32Max
            | wasmparser::Operator::F32Copysign
            | wasmparser::Operator::F64Abs
            | wasmparser::Operator::F64Neg
            | wasmparser::Operator::F64Ceil
            | wasmparser::Operator::F64Floor
            | wasmparser::Operator::F64Trunc
            | wasmparser::Operator::F64Nearest
            | wasmparser::Operator::F64Sqrt
            | wasmparser::Operator::F64Add
            | wasmparser::Operator::F64Sub
            | wasmparser::Operator::F64Mul
            | wasmparser::Operator::F64Div
            | wasmparser::Operator::F64Min
            | wasmparser::Operator::F64Max
            | wasmparser::Operator::F64Copysign
            | wasmparser::Operator::I32WrapI64
            | wasmparser::Operator::I32TruncF32S
            | wasmparser::Operator::I32TruncF32U
            | wasmparser::Operator::I32TruncF64S
            | wasmparser::Operator::I32TruncF64U
            | wasmparser::Operator::I64ExtendI32S
            | wasmparser::Operator::I64ExtendI32U
            | wasmparser::Operator::I64TruncF32S
            | wasmparser::Operator::I64TruncF32U
            | wasmparser::Operator::I64TruncF64S
            | wasmparser::Operator::I64TruncF64U
            | wasmparser::Operator::F32ConvertI32S
            | wasmparser::Operator::F32ConvertI32U
            | wasmparser::Operator::F32ConvertI64S
            | wasmparser::Operator::F32ConvertI64U
            | wasmparser::Operator::F32DemoteF64
            | wasmparser::Operator::F64ConvertI32S
            | wasmparser::Operator::F64ConvertI32U
            | wasmparser::Operator::F64ConvertI64S
            | wasmparser::Operator::F64ConvertI64U
            | wasmparser::Operator::F64PromoteF32
            | wasmparser::Operator::I32Extend8S
            | wasmparser::Operator::I32Extend16S
            | wasmparser::Operator::I64Extend8S
            | wasmparser::Operator::I64Extend16S
            | wasmparser::Operator::I64Extend32S
            | wasmparser::Operator::I32TruncSatF32S
            | wasmparser::Operator::I32TruncSatF32U
            | wasmparser::Operator::I32TruncSatF64S
            | wasmparser::Operator::I32TruncSatF64U
            | wasmparser::Operator::I64TruncSatF32S
            | wasmparser::Operator::I64TruncSatF32U
            | wasmparser::Operator::I64TruncSatF64S
            | wasmparser::Operator::I64TruncSatF64U
            | wasmparser::Operator::F32ReinterpretI32
            | wasmparser::Operator::F64ReinterpretI64
            | wasmparser::Operator::I32ReinterpretF32
            | wasmparser::Operator::I64ReinterpretF64
            | wasmparser::Operator::TableGet { .. }
            | wasmparser::Operator::TableSet { .. }
            | wasmparser::Operator::TableGrow { .. }
            | wasmparser::Operator::TableSize { .. } => {
                self.emit(Operator::try_from(&op).unwrap())?
            }

            wasmparser::Operator::Nop => {}

            wasmparser::Operator::Drop => {
                let _ = self.pop_1();
            }

            wasmparser::Operator::Br { relative_depth }
            | wasmparser::Operator::BrIf { relative_depth } => {
                let cond = match &op {
                    wasmparser::Operator::Br { .. } => None,
                    wasmparser::Operator::BrIf { .. } => Some(self.pop_1()),
                    _ => unreachable!(),
                };
                // Get the frame we're branching to.
                let frame = self.relative_frame(*relative_depth);
                frame.set_reachable();
                let frame = frame.clone();
                log::trace!("Br/BrIf: dest frame {:?}", frame);
                // Finally, generate the branch itself.
                match cond {
                    None => {
                        // Get the args off the stack unconditionally.
                        let args = self.pop_n(frame.br_args().len());
                        self.emit_branch(frame.br_target(), &args[..]);
                        self.locals.finish_block(self.reachable);
                        self.reachable = false;
                    }
                    Some(cond) => {
                        let cont = self.body.add_block();
                        // Get the args off the stack but leave for the fallthrough.
                        let args = self.op_stack[self.op_stack.len() - frame.br_args().len()..]
                            .iter()
                            .map(|(_ty, value)| *value)
                            .collect::<Vec<_>>();
                        self.emit_cond_branch(cond, frame.br_target(), &args[..], cont, &[]);
                        self.locals.seal_block_preds(cont, &mut self.body);
                        self.cur_block = cont;
                        self.locals.finish_block(self.reachable);
                        self.locals.start_block(cont);
                    }
                }
            }

            wasmparser::Operator::BrTable { targets } => {
                // Get the selector index.
                let index = self.pop_1();
                // Get the signature of the default frame; this tells
                // us the signature of all frames (since wasmparser
                // validates the input for us). Pop that many args.
                let default_frame = self.relative_frame(targets.default());
                default_frame.set_reachable();
                let default_term_target = default_frame.br_target();
                let arg_len = default_frame.br_args().len();
                let args = self.pop_n(arg_len);
                // Generate a branch terminator with the same args for
                // every branch target.
                let mut term_targets = vec![];
                for target in targets.targets() {
                    let target = target?;
                    let frame = self.relative_frame(target);
                    frame.set_reachable();
                    assert_eq!(frame.br_args().len(), args.len());
                    let block = frame.br_target();
                    term_targets.push(block);
                }
                self.emit_br_table(index, default_term_target, &term_targets[..], &args[..]);
                self.locals.finish_block(self.reachable);
                self.reachable = false;
            }

            wasmparser::Operator::Return => {
                let retvals = self.pop_n(self.module.signatures[self.my_sig].returns.len());
                self.emit_ret(&retvals[..]);
                self.reachable = false;
            }

            _ => bail!(FrontendError::UnsupportedFeature(format!(
                "Unsupported operator: {:?}",
                op
            ))),
        }

        Ok(())
    }

    fn handle_op_unreachable(&mut self, op: wasmparser::Operator<'a>) -> Result<()> {
        trace!("handle_op_unreachable: {:?}", op);
        trace!("op_stack = {:?}", self.op_stack);
        trace!("ctrl_stack = {:?}", self.ctrl_stack);

        debug_assert!(!self.reachable);

        self.handle_ctrl_op(op)?;

        Ok(())
    }

    fn handle_ctrl_op(&mut self, op: wasmparser::Operator<'a>) -> Result<bool> {
        log::trace!(
            "handle_ctrl_op: op {:?} reachable {} cur_block {}",
            op,
            self.reachable,
            self.cur_block
        );
        log::trace!("ctrl stack: {:?}", self.ctrl_stack);
        match &op {
            wasmparser::Operator::End => {
                let frame = self.ctrl_stack.pop();
                match &frame {
                    None => {
                        if self.reachable {
                            let retvals =
                                self.pop_n(self.module.signatures[self.my_sig].returns.len());
                            self.emit_ret(&retvals[..]);
                        } else {
                            self.emit_unreachable();
                        }
                    }
                    Some(Frame::Block {
                        start_depth,
                        out,
                        ref results,
                        ..
                    })
                    | Some(Frame::Loop {
                        start_depth,
                        out,
                        ref results,
                        ..
                    }) => {
                        // Generate a branch to the out-block with
                        // blockparams for the results.
                        let was_reachable = self.reachable;
                        if self.reachable {
                            let result_values =
                                self.block_results(&results[..], *start_depth, self.cur_block);
                            self.emit_branch(*out, &result_values[..]);
                        }
                        self.op_stack.truncate(*start_depth);
                        // Seal the out-block: no more edges will be
                        // added to it. Also, if we're ending a loop,
                        // seal thea header: no more back-edges will
                        // be added to it.
                        self.locals.seal_block_preds(*out, &mut self.body);
                        if let Some(Frame::Loop { header, .. }) = &frame {
                            self.locals.seal_block_preds(*header, &mut self.body);
                        }
                        // Set `cur_block` only if currently set (otherwise, unreachable!)
                        self.cur_block = *out;
                        self.locals.finish_block(self.reachable);
                        self.locals.start_block(*out);
                        self.reachable = was_reachable
                            || match &frame {
                                Some(Frame::Block { out_reachable, .. }) => *out_reachable,
                                _ => false,
                            };
                        self.push_block_params(results.len());
                    }
                    Some(Frame::If {
                        start_depth,
                        out,
                        el,
                        ref param_values,
                        ref results,
                        head_reachable,
                        merge_reachable,
                        ..
                    }) => {
                        // Generate a branch to the out-block with
                        // blockparams for the results.
                        let was_reachable = self.reachable;
                        if self.reachable {
                            let result_values =
                                self.block_results(&results[..], *start_depth, self.cur_block);
                            self.emit_branch(*out, &result_values[..]);
                        }
                        assert!(self.op_stack.len() >= *start_depth);
                        self.op_stack.truncate(*start_depth);
                        if *head_reachable {
                            // No `else`, so we need to generate a trivial
                            // branch in the else-block. If the if-block-type
                            // has results, they must be exactly the params.
                            let else_result_values = param_values;
                            assert_eq!(else_result_values.len(), results.len());
                            let else_result_values = else_result_values
                                .iter()
                                .map(|(_ty, value)| *value)
                                .collect::<Vec<_>>();
                            self.locals.finish_block(self.reachable);
                            self.locals.start_block(*el);
                            self.cur_block = *el;
                            self.reachable = *head_reachable;
                            self.emit_branch(*out, &else_result_values[..]);
                            assert_eq!(self.op_stack.len(), *start_depth);
                        }
                        self.cur_block = *out;
                        let else_reachable = self.reachable;
                        self.reachable = *head_reachable || was_reachable || *merge_reachable;
                        self.locals.seal_block_preds(*out, &mut self.body);
                        self.locals.finish_block(else_reachable);
                        self.locals.start_block(*out);
                        self.push_block_params(results.len());
                    }
                    Some(Frame::Else {
                        out,
                        ref results,
                        start_depth,
                        merge_reachable,
                        ..
                    }) => {
                        // Generate a branch to the out-block with
                        // blockparams for the results.
                        let was_reachable = self.reachable;
                        if self.reachable {
                            let result_values =
                                self.block_results(&results[..], *start_depth, self.cur_block);
                            self.emit_branch(*out, &result_values[..]);
                        }
                        self.op_stack.truncate(*start_depth);
                        self.cur_block = *out;
                        self.reachable = *merge_reachable || self.reachable;
                        self.locals.seal_block_preds(*out, &mut self.body);
                        self.locals.finish_block(was_reachable);
                        self.locals.start_block(*out);
                        self.push_block_params(results.len());
                    }
                }
            }

            wasmparser::Operator::Block { blockty } => {
                let (params, results) = self.block_params_and_results(*blockty);
                let out = self.body.add_block();
                self.add_block_params(out, &results[..]);
                let start_depth = if self.reachable {
                    self.op_stack.len() - params.len()
                } else {
                    self.op_stack.len()
                };
                self.ctrl_stack.push(Frame::Block {
                    start_depth,
                    out,
                    params,
                    results,
                    out_reachable: false,
                });
            }

            wasmparser::Operator::Loop { blockty } => {
                let (params, results) = self.block_params_and_results(*blockty);
                let header = self.body.add_block();
                self.add_block_params(header, &params[..]);
                let initial_args = if self.reachable {
                    self.pop_n(params.len())
                } else {
                    vec![Value::invalid(); params.len()]
                };
                let start_depth = self.op_stack.len();
                self.emit_branch(header, &initial_args[..]);
                self.cur_block = header;
                self.locals.finish_block(self.reachable);
                self.locals.start_block(header);
                self.push_block_params(params.len());
                let out = self.body.add_block();
                self.add_block_params(out, &results[..]);
                self.ctrl_stack.push(Frame::Loop {
                    start_depth,
                    header,
                    out,
                    params,
                    results,
                });
            }

            wasmparser::Operator::If { blockty } => {
                let (params, results) = self.block_params_and_results(*blockty);
                let if_true = self.body.add_block();
                let if_false = self.body.add_block();
                let join = self.body.add_block();
                self.add_block_params(join, &results[..]);
                let (cond, param_values) = if self.reachable {
                    let cond = self.pop_1();
                    let param_values = self.op_stack[self.op_stack.len() - params.len()..].to_vec();
                    (cond, param_values)
                } else {
                    (
                        Value::invalid(),
                        params.iter().map(|&ty| (ty, Value::invalid())).collect(),
                    )
                };
                let start_depth = if self.reachable {
                    self.op_stack.len() - params.len()
                } else {
                    self.op_stack.len()
                };
                self.ctrl_stack.push(Frame::If {
                    start_depth,
                    out: join,
                    el: if_false,
                    param_values,
                    params,
                    results,
                    head_reachable: self.reachable,
                    merge_reachable: false,
                });
                self.emit_cond_branch(cond, if_true, &[], if_false, &[]);
                self.locals.seal_block_preds(if_true, &mut self.body);
                self.locals.seal_block_preds(if_false, &mut self.body);
                self.cur_block = if_true;
                self.locals.finish_block(self.reachable);
                self.locals.start_block(if_true);
            }

            wasmparser::Operator::Else => {
                if let Frame::If {
                    start_depth,
                    out,
                    el,
                    param_values,
                    params,
                    results,
                    head_reachable,
                    merge_reachable,
                } = self.ctrl_stack.pop().unwrap()
                {
                    if self.reachable {
                        let if_results =
                            self.block_results(&results[..], start_depth, self.cur_block);
                        self.emit_branch(out, &if_results[..]);
                    }
                    self.op_stack.truncate(start_depth);
                    self.op_stack.extend(param_values);
                    self.ctrl_stack.push(Frame::Else {
                        start_depth,
                        out,
                        params,
                        results,
                        merge_reachable: merge_reachable || self.reachable,
                    });
                    self.cur_block = el;
                    self.locals.finish_block(self.reachable);
                    self.locals.start_block(el);
                    self.reachable = head_reachable;
                } else {
                    bail!(FrontendError::Internal(format!(
                        "Else without If on top of frame stack"
                    )));
                }
            }

            _ => return Ok(false),
        }

        Ok(true)
    }

    fn add_block_params(&mut self, block: Block, tys: &[Type]) {
        log::trace!("add_block_params: block {} tys {:?}", block, tys);
        for &ty in tys {
            self.body.add_blockparam(block, ty);
        }
    }

    fn block_params_and_results(&self, ty: BlockType) -> (Vec<Type>, Vec<Type>) {
        match ty {
            BlockType::Empty => (vec![], vec![]),
            BlockType::Type(ret_ty) => (vec![], vec![ret_ty.into()]),
            BlockType::FuncType(sig_idx) => {
                let sig = &self.module.signatures[Signature::from(sig_idx)];
                (
                    Vec::from(sig.params.clone()),
                    Vec::from(sig.returns.clone()),
                )
            }
        }
    }

    fn relative_frame(&mut self, relative_depth: u32) -> &mut Frame {
        let index = self.ctrl_stack.len() - 1 - relative_depth as usize;
        &mut self.ctrl_stack[index]
    }

    fn emit_branch(&mut self, target: Block, args: &[Value]) {
        log::trace!(
            "emit_branch: cur_block {:?} target {} args {:?}",
            self.cur_block,
            target,
            args
        );
        if self.reachable {
            let args = args.to_vec();
            let target = BlockTarget {
                block: target,
                args,
            };
            self.body
                .set_terminator(self.cur_block, Terminator::Br { target });
        }
    }

    fn emit_cond_branch(
        &mut self,
        cond: Value,
        if_true: Block,
        if_true_args: &[Value],
        if_false: Block,
        if_false_args: &[Value],
    ) {
        log::trace!(
            "emit_cond_branch: cur_block {:?} if_true {} args {:?} if_false {} args {:?}",
            self.cur_block,
            if_true,
            if_true_args,
            if_false,
            if_false_args
        );
        if self.reachable {
            let if_true_args = if_true_args.to_vec();
            let if_false_args = if_false_args.to_vec();
            self.body.set_terminator(
                self.cur_block,
                Terminator::CondBr {
                    cond,
                    if_true: BlockTarget {
                        block: if_true,
                        args: if_true_args,
                    },
                    if_false: BlockTarget {
                        block: if_false,
                        args: if_false_args,
                    },
                },
            );
        }
    }

    fn emit_br_table(
        &mut self,
        index: Value,
        default_target: Block,
        indexed_targets: &[Block],
        args: &[Value],
    ) {
        log::trace!(
            "emit_br_table: cur_block {:?} index {:?} default {} indexed {:?} args {:?}",
            self.cur_block,
            index,
            default_target,
            indexed_targets,
            args,
        );
        if self.reachable {
            let args = args.to_vec();
            let targets = indexed_targets
                .iter()
                .map(|&block| {
                    let args = args.clone();
                    BlockTarget { block, args }
                })
                .collect();

            let default_args = args;
            let default = BlockTarget {
                block: default_target,
                args: default_args,
            };

            self.body.set_terminator(
                self.cur_block,
                Terminator::Select {
                    value: index,
                    targets,
                    default,
                },
            );
        }
    }

    fn emit_ret(&mut self, values: &[Value]) {
        log::trace!(
            "emit_ret: cur_block {} reachable {} values {:?}",
            self.cur_block,
            self.reachable,
            values
        );
        if self.reachable {
            let values = values.to_vec();
            self.body
                .set_terminator(self.cur_block, Terminator::Return { values });
            self.reachable = false;
        }
    }

    fn emit_unreachable(&mut self) {
        log::trace!(
            "emit_unreachable: cur_block {} reachable {}",
            self.cur_block,
            self.reachable
        );
        if self.reachable {
            self.body
                .set_terminator(self.cur_block, Terminator::Unreachable);
            self.reachable = false;
        }
    }

    fn push_block_params(&mut self, num_params: usize) {
        log::trace!(
            "push_block_params: cur_block {:?}, {} params",
            self.cur_block,
            num_params
        );
        for i in 0..num_params {
            let (ty, value) = self.body.blocks[self.cur_block].params[i];
            log::trace!(" -> push {:?} ty {:?}", value, ty);
            self.op_stack.push((ty, value));
        }
    }

    fn emit(&mut self, op: Operator) -> Result<()> {
        let inputs = op_inputs(self.module, &self.op_stack[..], &op)?;
        let outputs = op_outputs(self.module, &self.op_stack[..], &op)?;

        log::trace!(
            "emit into block {:?}: op {:?} inputs {:?}",
            self.cur_block,
            op,
            inputs
        );

        let n_outputs = outputs.len();

        let mut input_operands = vec![];
        for &input in inputs.into_iter().rev() {
            let (stack_top_ty, stack_top) = self.op_stack.pop().unwrap();
            assert_eq!(stack_top_ty, input);
            input_operands.push(stack_top);
        }
        input_operands.reverse();
        log::trace!(" -> operands: {:?}", input_operands);
        log::trace!(" -> ty {:?}", outputs);

        let value = self
            .body
            .add_value(ValueDef::Operator(op, input_operands, outputs.to_vec()));
        log::trace!(" -> value: {:?}", value);

        if self.reachable {
            self.body.append_to_block(self.cur_block, value);
        }

        if n_outputs == 1 {
            let output_ty = outputs[0];
            self.op_stack.push((output_ty, value));
        } else {
            for (i, &output_ty) in outputs.into_iter().enumerate() {
                let pick = self
                    .body
                    .add_value(ValueDef::PickOutput(value, i, output_ty));
                if self.reachable {
                    self.body.append_to_block(self.cur_block, pick);
                }
                self.op_stack.push((output_ty, pick));
                log::trace!(" -> pick {}: {:?} ty {:?}", i, pick, output_ty);
            }
        }

        Ok(())
    }
}<|MERGE_RESOLUTION|>--- conflicted
+++ resolved
@@ -145,16 +145,8 @@
             let func_idx = Func::new(*next_func);
             *next_func += 1;
 
-<<<<<<< HEAD
             let my_sig = module.funcs[func_idx].sig();
-            let body = parse_body(module, my_sig, body)?;
-
-            let existing_body = module.funcs[func_idx].body_mut().unwrap();
-            *existing_body = body;
-=======
-            let my_sig = module.func(func_idx).sig();
-            *module.func_mut(func_idx) = FuncDecl::Lazy(my_sig, body);
->>>>>>> 8f75137f
+            module.funcs[func_idx] = FuncDecl::Lazy(my_sig, body);
         }
         Payload::ExportSection(reader) => {
             for export in reader {
