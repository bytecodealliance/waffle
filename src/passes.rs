--- conflicted
+++ resolved
@@ -2,9 +2,6 @@
 
 pub mod basic_opt;
 pub mod dom_pass;
-<<<<<<< HEAD
-=======
 pub mod empty_blocks;
->>>>>>> 8f75137f
 pub mod maxssa;
 pub mod resolve_aliases;